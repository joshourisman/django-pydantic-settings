[[package]]
name = "appdirs"
version = "1.4.4"
description = "A small Python module for determining appropriate platform-specific dirs, e.g. a \"user data dir\"."
category = "dev"
optional = false
python-versions = "*"

[[package]]
name = "asgiref"
version = "3.3.1"
description = "ASGI specs, helper code, and adapters"
category = "main"
optional = false
python-versions = ">=3.5"

[package.extras]
tests = ["pytest", "pytest-asyncio"]

[[package]]
name = "atomicwrites"
version = "1.4.0"
description = "Atomic file writes."
category = "dev"
optional = false
python-versions = ">=2.7, !=3.0.*, !=3.1.*, !=3.2.*, !=3.3.*"

[[package]]
name = "attrs"
version = "20.3.0"
description = "Classes Without Boilerplate"
category = "dev"
optional = false
python-versions = ">=2.7, !=3.0.*, !=3.1.*, !=3.2.*, !=3.3.*"

[package.extras]
dev = ["coverage[toml] (>=5.0.2)", "hypothesis", "pympler", "pytest (>=4.3.0)", "six", "zope.interface", "furo", "sphinx", "pre-commit"]
docs = ["furo", "sphinx", "zope.interface"]
tests = ["coverage[toml] (>=5.0.2)", "hypothesis", "pympler", "pytest (>=4.3.0)", "six", "zope.interface"]
tests_no_zope = ["coverage[toml] (>=5.0.2)", "hypothesis", "pympler", "pytest (>=4.3.0)", "six"]

[[package]]
name = "black"
version = "20.8b1"
description = "The uncompromising code formatter."
category = "dev"
optional = false
python-versions = ">=3.6"

[package.dependencies]
appdirs = "*"
click = ">=7.1.2"
dataclasses = {version = ">=0.6", markers = "python_version < \"3.7\""}
mypy-extensions = ">=0.4.3"
pathspec = ">=0.6,<1"
regex = ">=2020.1.8"
toml = ">=0.10.1"
typed-ast = ">=1.4.0"
typing-extensions = ">=3.7.4"

[package.extras]
colorama = ["colorama (>=0.4.3)"]
d = ["aiohttp (>=3.3.2)", "aiohttp-cors"]

[[package]]
name = "certifi"
version = "2020.12.5"
description = "Python package for providing Mozilla's CA Bundle."
category = "main"
optional = true
python-versions = "*"

[[package]]
name = "click"
version = "7.1.2"
description = "Composable command line interface toolkit"
category = "dev"
optional = false
python-versions = ">=2.7, !=3.0.*, !=3.1.*, !=3.2.*, !=3.3.*, !=3.4.*"

[[package]]
name = "colorama"
version = "0.4.4"
description = "Cross-platform colored terminal text."
category = "dev"
optional = false
python-versions = ">=2.7, !=3.0.*, !=3.1.*, !=3.2.*, !=3.3.*, !=3.4.*"

[[package]]
name = "dataclasses"
version = "0.8"
description = "A backport of the dataclasses module for Python 3.6"
category = "main"
optional = false
python-versions = ">=3.6, <3.7"

[[package]]
name = "dj-database-url"
version = "0.5.0"
description = "Use Database URLs in your Django Application."
category = "main"
optional = false
python-versions = "*"

[[package]]
name = "django"
version = "3.1.7"
description = "A high-level Python Web framework that encourages rapid development and clean, pragmatic design."
category = "main"
optional = false
python-versions = ">=3.6"

[package.dependencies]
asgiref = ">=3.2.10,<4"
pytz = "*"
sqlparse = ">=0.2.2"

[package.extras]
argon2 = ["argon2-cffi (>=16.1.0)"]
bcrypt = ["bcrypt"]

[[package]]
name = "flake8"
version = "3.8.4"
description = "the modular source code checker: pep8 pyflakes and co"
category = "dev"
optional = false
python-versions = "!=3.0.*,!=3.1.*,!=3.2.*,!=3.3.*,>=2.7"

[package.dependencies]
importlib-metadata = {version = "*", markers = "python_version < \"3.8\""}
mccabe = ">=0.6.0,<0.7.0"
pycodestyle = ">=2.6.0a1,<2.7.0"
pyflakes = ">=2.2.0,<2.3.0"

[[package]]
name = "importlib-metadata"
version = "3.4.0"
description = "Read metadata from Python packages"
category = "dev"
optional = false
python-versions = ">=3.6"

[package.dependencies]
typing-extensions = {version = ">=3.6.4", markers = "python_version < \"3.8\""}
zipp = ">=0.5"

[package.extras]
docs = ["sphinx", "jaraco.packaging (>=8.2)", "rst.linker (>=1.9)"]
testing = ["pytest (>=3.5,!=3.7.3)", "pytest-checkdocs (>=1.2.3)", "pytest-flake8", "pytest-cov", "pytest-enabler", "packaging", "pep517", "pyfakefs", "flufl.flake8", "pytest-black (>=0.3.7)", "pytest-mypy", "importlib-resources (>=1.3)"]

[[package]]
name = "iniconfig"
version = "1.1.1"
description = "iniconfig: brain-dead simple config-ini parsing"
category = "dev"
optional = false
python-versions = "*"

[[package]]
name = "mccabe"
version = "0.6.1"
description = "McCabe checker, plugin for flake8"
category = "dev"
optional = false
python-versions = "*"

[[package]]
name = "mypy-extensions"
version = "0.4.3"
description = "Experimental type system extensions for programs checked with the mypy typechecker."
category = "dev"
optional = false
python-versions = "*"

[[package]]
name = "packaging"
version = "20.9"
description = "Core utilities for Python packages"
category = "dev"
optional = false
python-versions = ">=2.7, !=3.0.*, !=3.1.*, !=3.2.*, !=3.3.*"

[package.dependencies]
pyparsing = ">=2.0.2"

[[package]]
name = "pathspec"
version = "0.8.1"
description = "Utility library for gitignore style pattern matching of file paths."
category = "dev"
optional = false
python-versions = ">=2.7, !=3.0.*, !=3.1.*, !=3.2.*, !=3.3.*, !=3.4.*"

[[package]]
name = "pluggy"
version = "0.13.1"
description = "plugin and hook calling mechanisms for python"
category = "dev"
optional = false
python-versions = ">=2.7, !=3.0.*, !=3.1.*, !=3.2.*, !=3.3.*"

[package.dependencies]
importlib-metadata = {version = ">=0.12", markers = "python_version < \"3.8\""}

[package.extras]
dev = ["pre-commit", "tox"]

[[package]]
name = "py"
version = "1.10.0"
description = "library with cross-python path, ini-parsing, io, code, log facilities"
category = "dev"
optional = false
python-versions = ">=2.7, !=3.0.*, !=3.1.*, !=3.2.*, !=3.3.*"

[[package]]
name = "pycodestyle"
version = "2.6.0"
description = "Python style guide checker"
category = "dev"
optional = false
python-versions = ">=2.7, !=3.0.*, !=3.1.*, !=3.2.*, !=3.3.*"

[[package]]
name = "pydantic"
version = "1.7.3"
description = "Data validation and settings management using python 3.6 type hinting"
category = "main"
optional = false
python-versions = ">=3.6"

[package.dependencies]
dataclasses = {version = ">=0.6", markers = "python_version < \"3.7\""}

[package.extras]
dotenv = ["python-dotenv (>=0.10.4)"]
email = ["email-validator (>=1.0.3)"]
typing_extensions = ["typing-extensions (>=3.7.2)"]

[[package]]
name = "pyflakes"
version = "2.2.0"
description = "passive checker of Python programs"
category = "dev"
optional = false
python-versions = ">=2.7, !=3.0.*, !=3.1.*, !=3.2.*, !=3.3.*"

[[package]]
name = "pyparsing"
version = "2.4.7"
description = "Python parsing module"
category = "dev"
optional = false
python-versions = ">=2.6, !=3.0.*, !=3.1.*, !=3.2.*"

[[package]]
name = "pytest"
version = "6.2.2"
description = "pytest: simple powerful testing with Python"
category = "dev"
optional = false
python-versions = ">=3.6"

[package.dependencies]
atomicwrites = {version = ">=1.0", markers = "sys_platform == \"win32\""}
attrs = ">=19.2.0"
colorama = {version = "*", markers = "sys_platform == \"win32\""}
importlib-metadata = {version = ">=0.12", markers = "python_version < \"3.8\""}
iniconfig = "*"
packaging = "*"
pluggy = ">=0.12,<1.0.0a1"
py = ">=1.8.2"
toml = "*"

[package.extras]
testing = ["argcomplete", "hypothesis (>=3.56)", "mock", "nose", "requests", "xmlschema"]

[[package]]
name = "pytest-dotenv"
version = "0.5.2"
description = "A py.test plugin that parses environment files before running tests"
category = "dev"
optional = false
python-versions = "*"

[package.dependencies]
pytest = ">=5.0.0"
python-dotenv = ">=0.9.1"

[[package]]
name = "python-dotenv"
version = "0.15.0"
description = "Add .env support to your django/flask apps in development and deployments"
category = "dev"
optional = false
python-versions = "*"

[package.extras]
cli = ["click (>=5.0)"]

[[package]]
name = "pytz"
version = "2021.1"
description = "World timezone definitions, modern and historical"
category = "main"
optional = false
python-versions = "*"

[[package]]
name = "regex"
version = "2020.11.13"
description = "Alternative regular expression module, to replace re."
category = "dev"
optional = false
python-versions = "*"

[[package]]
name = "sentry-sdk"
version = "0.20.3"
description = "Python client for Sentry (https://sentry.io)"
category = "main"
optional = true
python-versions = "*"

[package.dependencies]
certifi = "*"
urllib3 = ">=1.10.0"

[package.extras]
aiohttp = ["aiohttp (>=3.5)"]
beam = ["apache-beam (>=2.12)"]
bottle = ["bottle (>=0.12.13)"]
celery = ["celery (>=3)"]
chalice = ["chalice (>=1.16.0)"]
django = ["django (>=1.8)"]
falcon = ["falcon (>=1.4)"]
flask = ["flask (>=0.11)", "blinker (>=1.1)"]
pure_eval = ["pure-eval", "executing", "asttokens"]
pyspark = ["pyspark (>=2.4.4)"]
rq = ["rq (>=0.6)"]
sanic = ["sanic (>=0.8)"]
sqlalchemy = ["sqlalchemy (>=1.2)"]
tornado = ["tornado (>=5)"]

[[package]]
name = "sqlparse"
version = "0.4.1"
description = "A non-validating SQL parser."
category = "main"
optional = false
python-versions = ">=3.5"

[[package]]
name = "toml"
version = "0.10.2"
description = "Python Library for Tom's Obvious, Minimal Language"
category = "dev"
optional = false
python-versions = ">=2.6, !=3.0.*, !=3.1.*, !=3.2.*"

[[package]]
name = "typed-ast"
version = "1.4.2"
description = "a fork of Python 2 and 3 ast modules with type comment support"
category = "dev"
optional = false
python-versions = "*"

[[package]]
name = "typing-extensions"
version = "3.7.4.3"
description = "Backported and Experimental Type Hints for Python 3.5+"
category = "dev"
optional = false
python-versions = "*"

[[package]]
name = "urllib3"
version = "1.26.3"
description = "HTTP library with thread-safe connection pooling, file post, and more."
category = "main"
optional = true
python-versions = ">=2.7, !=3.0.*, !=3.1.*, !=3.2.*, !=3.3.*, !=3.4.*, <4"

[package.extras]
brotli = ["brotlipy (>=0.6.0)"]
secure = ["pyOpenSSL (>=0.14)", "cryptography (>=1.3.4)", "idna (>=2.0.0)", "certifi", "ipaddress"]
socks = ["PySocks (>=1.5.6,!=1.5.7,<2.0)"]

[[package]]
name = "zipp"
version = "3.4.0"
description = "Backport of pathlib-compatible object wrapper for zip files"
category = "dev"
optional = false
python-versions = ">=3.6"

[package.extras]
docs = ["sphinx", "jaraco.packaging (>=3.2)", "rst.linker (>=1.9)"]
testing = ["pytest (>=3.5,!=3.7.3)", "pytest-checkdocs (>=1.2.3)", "pytest-flake8", "pytest-cov", "jaraco.test (>=3.2.0)", "jaraco.itertools", "func-timeout", "pytest-black (>=0.3.7)", "pytest-mypy"]

[extras]
sentry = ["sentry-sdk"]

[metadata]
lock-version = "1.1"
python-versions = "^3.6"
<<<<<<< HEAD
content-hash = "e44787a0b1f06d9c94df2cf3dc9af18c63dcca4976b9b5eb85c8b5f69fd62a85"
=======
content-hash = "894c2f60e8fd1f8b519434c54a4e50e29f100aff525d19c0ec431be43452e010"
>>>>>>> 8e0a3748

[metadata.files]
appdirs = [
    {file = "appdirs-1.4.4-py2.py3-none-any.whl", hash = "sha256:a841dacd6b99318a741b166adb07e19ee71a274450e68237b4650ca1055ab128"},
    {file = "appdirs-1.4.4.tar.gz", hash = "sha256:7d5d0167b2b1ba821647616af46a749d1c653740dd0d2415100fe26e27afdf41"},
]
asgiref = [
    {file = "asgiref-3.3.1-py3-none-any.whl", hash = "sha256:5ee950735509d04eb673bd7f7120f8fa1c9e2df495394992c73234d526907e17"},
    {file = "asgiref-3.3.1.tar.gz", hash = "sha256:7162a3cb30ab0609f1a4c95938fd73e8604f63bdba516a7f7d64b83ff09478f0"},
]
atomicwrites = [
    {file = "atomicwrites-1.4.0-py2.py3-none-any.whl", hash = "sha256:6d1784dea7c0c8d4a5172b6c620f40b6e4cbfdf96d783691f2e1302a7b88e197"},
    {file = "atomicwrites-1.4.0.tar.gz", hash = "sha256:ae70396ad1a434f9c7046fd2dd196fc04b12f9e91ffb859164193be8b6168a7a"},
]
attrs = [
    {file = "attrs-20.3.0-py2.py3-none-any.whl", hash = "sha256:31b2eced602aa8423c2aea9c76a724617ed67cf9513173fd3a4f03e3a929c7e6"},
    {file = "attrs-20.3.0.tar.gz", hash = "sha256:832aa3cde19744e49938b91fea06d69ecb9e649c93ba974535d08ad92164f700"},
]
black = [
    {file = "black-20.8b1.tar.gz", hash = "sha256:1c02557aa099101b9d21496f8a914e9ed2222ef70336404eeeac8edba836fbea"},
]
certifi = [
    {file = "certifi-2020.12.5-py2.py3-none-any.whl", hash = "sha256:719a74fb9e33b9bd44cc7f3a8d94bc35e4049deebe19ba7d8e108280cfd59830"},
    {file = "certifi-2020.12.5.tar.gz", hash = "sha256:1a4995114262bffbc2413b159f2a1a480c969de6e6eb13ee966d470af86af59c"},
]
click = [
    {file = "click-7.1.2-py2.py3-none-any.whl", hash = "sha256:dacca89f4bfadd5de3d7489b7c8a566eee0d3676333fbb50030263894c38c0dc"},
    {file = "click-7.1.2.tar.gz", hash = "sha256:d2b5255c7c6349bc1bd1e59e08cd12acbbd63ce649f2588755783aa94dfb6b1a"},
]
colorama = [
    {file = "colorama-0.4.4-py2.py3-none-any.whl", hash = "sha256:9f47eda37229f68eee03b24b9748937c7dc3868f906e8ba69fbcbdd3bc5dc3e2"},
    {file = "colorama-0.4.4.tar.gz", hash = "sha256:5941b2b48a20143d2267e95b1c2a7603ce057ee39fd88e7329b0c292aa16869b"},
]
dataclasses = [
    {file = "dataclasses-0.8-py3-none-any.whl", hash = "sha256:0201d89fa866f68c8ebd9d08ee6ff50c0b255f8ec63a71c16fda7af82bb887bf"},
    {file = "dataclasses-0.8.tar.gz", hash = "sha256:8479067f342acf957dc82ec415d355ab5edb7e7646b90dc6e2fd1d96ad084c97"},
]
dj-database-url = [
    {file = "dj-database-url-0.5.0.tar.gz", hash = "sha256:4aeaeb1f573c74835b0686a2b46b85990571159ffc21aa57ecd4d1e1cb334163"},
    {file = "dj_database_url-0.5.0-py2.py3-none-any.whl", hash = "sha256:851785365761ebe4994a921b433062309eb882fedd318e1b0fcecc607ed02da9"},
]
django = [
    {file = "Django-3.1.7-py3-none-any.whl", hash = "sha256:baf099db36ad31f970775d0be5587cc58a6256a6771a44eb795b554d45f211b8"},
    {file = "Django-3.1.7.tar.gz", hash = "sha256:32ce792ee9b6a0cbbec340123e229ac9f765dff8c2a4ae9247a14b2ba3a365a7"},
]
flake8 = [
    {file = "flake8-3.8.4-py2.py3-none-any.whl", hash = "sha256:749dbbd6bfd0cf1318af27bf97a14e28e5ff548ef8e5b1566ccfb25a11e7c839"},
    {file = "flake8-3.8.4.tar.gz", hash = "sha256:aadae8761ec651813c24be05c6f7b4680857ef6afaae4651a4eccaef97ce6c3b"},
]
importlib-metadata = [
    {file = "importlib_metadata-3.4.0-py3-none-any.whl", hash = "sha256:ace61d5fc652dc280e7b6b4ff732a9c2d40db2c0f92bc6cb74e07b73d53a1771"},
    {file = "importlib_metadata-3.4.0.tar.gz", hash = "sha256:fa5daa4477a7414ae34e95942e4dd07f62adf589143c875c133c1e53c4eff38d"},
]
iniconfig = [
    {file = "iniconfig-1.1.1-py2.py3-none-any.whl", hash = "sha256:011e24c64b7f47f6ebd835bb12a743f2fbe9a26d4cecaa7f53bc4f35ee9da8b3"},
    {file = "iniconfig-1.1.1.tar.gz", hash = "sha256:bc3af051d7d14b2ee5ef9969666def0cd1a000e121eaea580d4a313df4b37f32"},
]
mccabe = [
    {file = "mccabe-0.6.1-py2.py3-none-any.whl", hash = "sha256:ab8a6258860da4b6677da4bd2fe5dc2c659cff31b3ee4f7f5d64e79735b80d42"},
    {file = "mccabe-0.6.1.tar.gz", hash = "sha256:dd8d182285a0fe56bace7f45b5e7d1a6ebcbf524e8f3bd87eb0f125271b8831f"},
]
mypy-extensions = [
    {file = "mypy_extensions-0.4.3-py2.py3-none-any.whl", hash = "sha256:090fedd75945a69ae91ce1303b5824f428daf5a028d2f6ab8a299250a846f15d"},
    {file = "mypy_extensions-0.4.3.tar.gz", hash = "sha256:2d82818f5bb3e369420cb3c4060a7970edba416647068eb4c5343488a6c604a8"},
]
packaging = [
    {file = "packaging-20.9-py2.py3-none-any.whl", hash = "sha256:67714da7f7bc052e064859c05c595155bd1ee9f69f76557e21f051443c20947a"},
    {file = "packaging-20.9.tar.gz", hash = "sha256:5b327ac1320dc863dca72f4514ecc086f31186744b84a230374cc1fd776feae5"},
]
pathspec = [
    {file = "pathspec-0.8.1-py2.py3-none-any.whl", hash = "sha256:aa0cb481c4041bf52ffa7b0d8fa6cd3e88a2ca4879c533c9153882ee2556790d"},
    {file = "pathspec-0.8.1.tar.gz", hash = "sha256:86379d6b86d75816baba717e64b1a3a3469deb93bb76d613c9ce79edc5cb68fd"},
]
pluggy = [
    {file = "pluggy-0.13.1-py2.py3-none-any.whl", hash = "sha256:966c145cd83c96502c3c3868f50408687b38434af77734af1e9ca461a4081d2d"},
    {file = "pluggy-0.13.1.tar.gz", hash = "sha256:15b2acde666561e1298d71b523007ed7364de07029219b604cf808bfa1c765b0"},
]
py = [
    {file = "py-1.10.0-py2.py3-none-any.whl", hash = "sha256:3b80836aa6d1feeaa108e046da6423ab8f6ceda6468545ae8d02d9d58d18818a"},
    {file = "py-1.10.0.tar.gz", hash = "sha256:21b81bda15b66ef5e1a777a21c4dcd9c20ad3efd0b3f817e7a809035269e1bd3"},
]
pycodestyle = [
    {file = "pycodestyle-2.6.0-py2.py3-none-any.whl", hash = "sha256:2295e7b2f6b5bd100585ebcb1f616591b652db8a741695b3d8f5d28bdc934367"},
    {file = "pycodestyle-2.6.0.tar.gz", hash = "sha256:c58a7d2815e0e8d7972bf1803331fb0152f867bd89adf8a01dfd55085434192e"},
]
pydantic = [
    {file = "pydantic-1.7.3-cp36-cp36m-macosx_10_9_x86_64.whl", hash = "sha256:c59ea046aea25be14dc22d69c97bee629e6d48d2b2ecb724d7fe8806bf5f61cd"},
    {file = "pydantic-1.7.3-cp36-cp36m-manylinux1_i686.whl", hash = "sha256:a4143c8d0c456a093387b96e0f5ee941a950992904d88bc816b4f0e72c9a0009"},
    {file = "pydantic-1.7.3-cp36-cp36m-manylinux2014_i686.whl", hash = "sha256:d8df4b9090b595511906fa48deda47af04e7d092318bfb291f4d45dfb6bb2127"},
    {file = "pydantic-1.7.3-cp36-cp36m-manylinux2014_x86_64.whl", hash = "sha256:514b473d264671a5c672dfb28bdfe1bf1afd390f6b206aa2ec9fed7fc592c48e"},
    {file = "pydantic-1.7.3-cp36-cp36m-win_amd64.whl", hash = "sha256:dba5c1f0a3aeea5083e75db9660935da90216f8a81b6d68e67f54e135ed5eb23"},
    {file = "pydantic-1.7.3-cp37-cp37m-macosx_10_9_x86_64.whl", hash = "sha256:59e45f3b694b05a69032a0d603c32d453a23f0de80844fb14d55ab0c6c78ff2f"},
    {file = "pydantic-1.7.3-cp37-cp37m-manylinux1_i686.whl", hash = "sha256:5b24e8a572e4b4c18f614004dda8c9f2c07328cb5b6e314d6e1bbd536cb1a6c1"},
    {file = "pydantic-1.7.3-cp37-cp37m-manylinux2014_i686.whl", hash = "sha256:b2b054d095b6431cdda2f852a6d2f0fdec77686b305c57961b4c5dd6d863bf3c"},
    {file = "pydantic-1.7.3-cp37-cp37m-manylinux2014_x86_64.whl", hash = "sha256:025bf13ce27990acc059d0c5be46f416fc9b293f45363b3d19855165fee1874f"},
    {file = "pydantic-1.7.3-cp37-cp37m-win_amd64.whl", hash = "sha256:6e3874aa7e8babd37b40c4504e3a94cc2023696ced5a0500949f3347664ff8e2"},
    {file = "pydantic-1.7.3-cp38-cp38-macosx_10_9_x86_64.whl", hash = "sha256:e682f6442ebe4e50cb5e1cfde7dda6766fb586631c3e5569f6aa1951fd1a76ef"},
    {file = "pydantic-1.7.3-cp38-cp38-manylinux1_i686.whl", hash = "sha256:185e18134bec5ef43351149fe34fda4758e53d05bb8ea4d5928f0720997b79ef"},
    {file = "pydantic-1.7.3-cp38-cp38-manylinux2014_i686.whl", hash = "sha256:f5b06f5099e163295b8ff5b1b71132ecf5866cc6e7f586d78d7d3fd6e8084608"},
    {file = "pydantic-1.7.3-cp38-cp38-manylinux2014_x86_64.whl", hash = "sha256:24ca47365be2a5a3cc3f4a26dcc755bcdc9f0036f55dcedbd55663662ba145ec"},
    {file = "pydantic-1.7.3-cp38-cp38-win_amd64.whl", hash = "sha256:d1fe3f0df8ac0f3a9792666c69a7cd70530f329036426d06b4f899c025aca74e"},
    {file = "pydantic-1.7.3-cp39-cp39-macosx_10_9_x86_64.whl", hash = "sha256:f6864844b039805add62ebe8a8c676286340ba0c6d043ae5dea24114b82a319e"},
    {file = "pydantic-1.7.3-cp39-cp39-manylinux1_i686.whl", hash = "sha256:ecb54491f98544c12c66ff3d15e701612fc388161fd455242447083350904730"},
    {file = "pydantic-1.7.3-cp39-cp39-manylinux2014_i686.whl", hash = "sha256:ffd180ebd5dd2a9ac0da4e8b995c9c99e7c74c31f985ba090ee01d681b1c4b95"},
    {file = "pydantic-1.7.3-cp39-cp39-manylinux2014_x86_64.whl", hash = "sha256:8d72e814c7821125b16f1553124d12faba88e85405b0864328899aceaad7282b"},
    {file = "pydantic-1.7.3-cp39-cp39-win_amd64.whl", hash = "sha256:475f2fa134cf272d6631072554f845d0630907fce053926ff634cc6bc45bf1af"},
    {file = "pydantic-1.7.3-py3-none-any.whl", hash = "sha256:38be427ea01a78206bcaf9a56f835784afcba9e5b88fbdce33bbbfbcd7841229"},
    {file = "pydantic-1.7.3.tar.gz", hash = "sha256:213125b7e9e64713d16d988d10997dabc6a1f73f3991e1ff8e35ebb1409c7dc9"},
]
pyflakes = [
    {file = "pyflakes-2.2.0-py2.py3-none-any.whl", hash = "sha256:0d94e0e05a19e57a99444b6ddcf9a6eb2e5c68d3ca1e98e90707af8152c90a92"},
    {file = "pyflakes-2.2.0.tar.gz", hash = "sha256:35b2d75ee967ea93b55750aa9edbbf72813e06a66ba54438df2cfac9e3c27fc8"},
]
pyparsing = [
    {file = "pyparsing-2.4.7-py2.py3-none-any.whl", hash = "sha256:ef9d7589ef3c200abe66653d3f1ab1033c3c419ae9b9bdb1240a85b024efc88b"},
    {file = "pyparsing-2.4.7.tar.gz", hash = "sha256:c203ec8783bf771a155b207279b9bccb8dea02d8f0c9e5f8ead507bc3246ecc1"},
]
pytest = [
    {file = "pytest-6.2.2-py3-none-any.whl", hash = "sha256:b574b57423e818210672e07ca1fa90aaf194a4f63f3ab909a2c67ebb22913839"},
    {file = "pytest-6.2.2.tar.gz", hash = "sha256:9d1edf9e7d0b84d72ea3dbcdfd22b35fb543a5e8f2a60092dd578936bf63d7f9"},
]
pytest-dotenv = [
    {file = "pytest-dotenv-0.5.2.tar.gz", hash = "sha256:2dc6c3ac6d8764c71c6d2804e902d0ff810fa19692e95fe138aefc9b1aa73732"},
    {file = "pytest_dotenv-0.5.2-py3-none-any.whl", hash = "sha256:40a2cece120a213898afaa5407673f6bd924b1fa7eafce6bda0e8abffe2f710f"},
]
python-dotenv = [
    {file = "python-dotenv-0.15.0.tar.gz", hash = "sha256:587825ed60b1711daea4832cf37524dfd404325b7db5e25ebe88c495c9f807a0"},
    {file = "python_dotenv-0.15.0-py2.py3-none-any.whl", hash = "sha256:0c8d1b80d1a1e91717ea7d526178e3882732420b03f08afea0406db6402e220e"},
]
pytz = [
    {file = "pytz-2021.1-py2.py3-none-any.whl", hash = "sha256:eb10ce3e7736052ed3623d49975ce333bcd712c7bb19a58b9e2089d4057d0798"},
    {file = "pytz-2021.1.tar.gz", hash = "sha256:83a4a90894bf38e243cf052c8b58f381bfe9a7a483f6a9cab140bc7f702ac4da"},
]
regex = [
    {file = "regex-2020.11.13-cp36-cp36m-macosx_10_9_x86_64.whl", hash = "sha256:8b882a78c320478b12ff024e81dc7d43c1462aa4a3341c754ee65d857a521f85"},
    {file = "regex-2020.11.13-cp36-cp36m-manylinux1_i686.whl", hash = "sha256:a63f1a07932c9686d2d416fb295ec2c01ab246e89b4d58e5fa468089cab44b70"},
    {file = "regex-2020.11.13-cp36-cp36m-manylinux1_x86_64.whl", hash = "sha256:6e4b08c6f8daca7d8f07c8d24e4331ae7953333dbd09c648ed6ebd24db5a10ee"},
    {file = "regex-2020.11.13-cp36-cp36m-manylinux2010_i686.whl", hash = "sha256:bba349276b126947b014e50ab3316c027cac1495992f10e5682dc677b3dfa0c5"},
    {file = "regex-2020.11.13-cp36-cp36m-manylinux2010_x86_64.whl", hash = "sha256:56e01daca75eae420bce184edd8bb341c8eebb19dd3bce7266332258f9fb9dd7"},
    {file = "regex-2020.11.13-cp36-cp36m-manylinux2014_aarch64.whl", hash = "sha256:6a8ce43923c518c24a2579fda49f093f1397dad5d18346211e46f134fc624e31"},
    {file = "regex-2020.11.13-cp36-cp36m-manylinux2014_i686.whl", hash = "sha256:1ab79fcb02b930de09c76d024d279686ec5d532eb814fd0ed1e0051eb8bd2daa"},
    {file = "regex-2020.11.13-cp36-cp36m-manylinux2014_x86_64.whl", hash = "sha256:9801c4c1d9ae6a70aeb2128e5b4b68c45d4f0af0d1535500884d644fa9b768c6"},
    {file = "regex-2020.11.13-cp36-cp36m-win32.whl", hash = "sha256:49cae022fa13f09be91b2c880e58e14b6da5d10639ed45ca69b85faf039f7a4e"},
    {file = "regex-2020.11.13-cp36-cp36m-win_amd64.whl", hash = "sha256:749078d1eb89484db5f34b4012092ad14b327944ee7f1c4f74d6279a6e4d1884"},
    {file = "regex-2020.11.13-cp37-cp37m-macosx_10_9_x86_64.whl", hash = "sha256:b2f4007bff007c96a173e24dcda236e5e83bde4358a557f9ccf5e014439eae4b"},
    {file = "regex-2020.11.13-cp37-cp37m-manylinux1_i686.whl", hash = "sha256:38c8fd190db64f513fe4e1baa59fed086ae71fa45083b6936b52d34df8f86a88"},
    {file = "regex-2020.11.13-cp37-cp37m-manylinux1_x86_64.whl", hash = "sha256:5862975b45d451b6db51c2e654990c1820523a5b07100fc6903e9c86575202a0"},
    {file = "regex-2020.11.13-cp37-cp37m-manylinux2010_i686.whl", hash = "sha256:262c6825b309e6485ec2493ffc7e62a13cf13fb2a8b6d212f72bd53ad34118f1"},
    {file = "regex-2020.11.13-cp37-cp37m-manylinux2010_x86_64.whl", hash = "sha256:bafb01b4688833e099d79e7efd23f99172f501a15c44f21ea2118681473fdba0"},
    {file = "regex-2020.11.13-cp37-cp37m-manylinux2014_aarch64.whl", hash = "sha256:e32f5f3d1b1c663af7f9c4c1e72e6ffe9a78c03a31e149259f531e0fed826512"},
    {file = "regex-2020.11.13-cp37-cp37m-manylinux2014_i686.whl", hash = "sha256:3bddc701bdd1efa0d5264d2649588cbfda549b2899dc8d50417e47a82e1387ba"},
    {file = "regex-2020.11.13-cp37-cp37m-manylinux2014_x86_64.whl", hash = "sha256:02951b7dacb123d8ea6da44fe45ddd084aa6777d4b2454fa0da61d569c6fa538"},
    {file = "regex-2020.11.13-cp37-cp37m-win32.whl", hash = "sha256:0d08e71e70c0237883d0bef12cad5145b84c3705e9c6a588b2a9c7080e5af2a4"},
    {file = "regex-2020.11.13-cp37-cp37m-win_amd64.whl", hash = "sha256:1fa7ee9c2a0e30405e21031d07d7ba8617bc590d391adfc2b7f1e8b99f46f444"},
    {file = "regex-2020.11.13-cp38-cp38-macosx_10_9_x86_64.whl", hash = "sha256:baf378ba6151f6e272824b86a774326f692bc2ef4cc5ce8d5bc76e38c813a55f"},
    {file = "regex-2020.11.13-cp38-cp38-manylinux1_i686.whl", hash = "sha256:e3faaf10a0d1e8e23a9b51d1900b72e1635c2d5b0e1bea1c18022486a8e2e52d"},
    {file = "regex-2020.11.13-cp38-cp38-manylinux1_x86_64.whl", hash = "sha256:2a11a3e90bd9901d70a5b31d7dd85114755a581a5da3fc996abfefa48aee78af"},
    {file = "regex-2020.11.13-cp38-cp38-manylinux2010_i686.whl", hash = "sha256:d1ebb090a426db66dd80df8ca85adc4abfcbad8a7c2e9a5ec7513ede522e0a8f"},
    {file = "regex-2020.11.13-cp38-cp38-manylinux2010_x86_64.whl", hash = "sha256:b2b1a5ddae3677d89b686e5c625fc5547c6e492bd755b520de5332773a8af06b"},
    {file = "regex-2020.11.13-cp38-cp38-manylinux2014_aarch64.whl", hash = "sha256:2c99e97d388cd0a8d30f7c514d67887d8021541b875baf09791a3baad48bb4f8"},
    {file = "regex-2020.11.13-cp38-cp38-manylinux2014_i686.whl", hash = "sha256:c084582d4215593f2f1d28b65d2a2f3aceff8342aa85afd7be23a9cad74a0de5"},
    {file = "regex-2020.11.13-cp38-cp38-manylinux2014_x86_64.whl", hash = "sha256:a3d748383762e56337c39ab35c6ed4deb88df5326f97a38946ddd19028ecce6b"},
    {file = "regex-2020.11.13-cp38-cp38-win32.whl", hash = "sha256:7913bd25f4ab274ba37bc97ad0e21c31004224ccb02765ad984eef43e04acc6c"},
    {file = "regex-2020.11.13-cp38-cp38-win_amd64.whl", hash = "sha256:6c54ce4b5d61a7129bad5c5dc279e222afd00e721bf92f9ef09e4fae28755683"},
    {file = "regex-2020.11.13-cp39-cp39-macosx_10_9_x86_64.whl", hash = "sha256:1862a9d9194fae76a7aaf0150d5f2a8ec1da89e8b55890b1786b8f88a0f619dc"},
    {file = "regex-2020.11.13-cp39-cp39-manylinux1_i686.whl", hash = "sha256:4902e6aa086cbb224241adbc2f06235927d5cdacffb2425c73e6570e8d862364"},
    {file = "regex-2020.11.13-cp39-cp39-manylinux1_x86_64.whl", hash = "sha256:7a25fcbeae08f96a754b45bdc050e1fb94b95cab046bf56b016c25e9ab127b3e"},
    {file = "regex-2020.11.13-cp39-cp39-manylinux2010_i686.whl", hash = "sha256:d2d8ce12b7c12c87e41123997ebaf1a5767a5be3ec545f64675388970f415e2e"},
    {file = "regex-2020.11.13-cp39-cp39-manylinux2010_x86_64.whl", hash = "sha256:f7d29a6fc4760300f86ae329e3b6ca28ea9c20823df123a2ea8693e967b29917"},
    {file = "regex-2020.11.13-cp39-cp39-manylinux2014_aarch64.whl", hash = "sha256:717881211f46de3ab130b58ec0908267961fadc06e44f974466d1887f865bd5b"},
    {file = "regex-2020.11.13-cp39-cp39-manylinux2014_i686.whl", hash = "sha256:3128e30d83f2e70b0bed9b2a34e92707d0877e460b402faca908c6667092ada9"},
    {file = "regex-2020.11.13-cp39-cp39-manylinux2014_x86_64.whl", hash = "sha256:8f6a2229e8ad946e36815f2a03386bb8353d4bde368fdf8ca5f0cb97264d3b5c"},
    {file = "regex-2020.11.13-cp39-cp39-win32.whl", hash = "sha256:f8f295db00ef5f8bae530fc39af0b40486ca6068733fb860b42115052206466f"},
    {file = "regex-2020.11.13-cp39-cp39-win_amd64.whl", hash = "sha256:a15f64ae3a027b64496a71ab1f722355e570c3fac5ba2801cafce846bf5af01d"},
    {file = "regex-2020.11.13.tar.gz", hash = "sha256:83d6b356e116ca119db8e7c6fc2983289d87b27b3fac238cfe5dca529d884562"},
]
sentry-sdk = [
    {file = "sentry-sdk-0.20.3.tar.gz", hash = "sha256:4ae8d1ced6c67f1c8ea51d82a16721c166c489b76876c9f2c202b8a50334b237"},
    {file = "sentry_sdk-0.20.3-py2.py3-none-any.whl", hash = "sha256:e75c8c58932bda8cd293ea8e4b242527129e1caaec91433d21b8b2f20fee030b"},
]
sqlparse = [
    {file = "sqlparse-0.4.1-py3-none-any.whl", hash = "sha256:017cde379adbd6a1f15a61873f43e8274179378e95ef3fede90b5aa64d304ed0"},
    {file = "sqlparse-0.4.1.tar.gz", hash = "sha256:0f91fd2e829c44362cbcfab3e9ae12e22badaa8a29ad5ff599f9ec109f0454e8"},
]
toml = [
    {file = "toml-0.10.2-py2.py3-none-any.whl", hash = "sha256:806143ae5bfb6a3c6e736a764057db0e6a0e05e338b5630894a5f779cabb4f9b"},
    {file = "toml-0.10.2.tar.gz", hash = "sha256:b3bda1d108d5dd99f4a20d24d9c348e91c4db7ab1b749200bded2f839ccbe68f"},
]
typed-ast = [
    {file = "typed_ast-1.4.2-cp35-cp35m-manylinux1_i686.whl", hash = "sha256:7703620125e4fb79b64aa52427ec192822e9f45d37d4b6625ab37ef403e1df70"},
    {file = "typed_ast-1.4.2-cp35-cp35m-manylinux1_x86_64.whl", hash = "sha256:c9aadc4924d4b5799112837b226160428524a9a45f830e0d0f184b19e4090487"},
    {file = "typed_ast-1.4.2-cp35-cp35m-manylinux2014_aarch64.whl", hash = "sha256:9ec45db0c766f196ae629e509f059ff05fc3148f9ffd28f3cfe75d4afb485412"},
    {file = "typed_ast-1.4.2-cp35-cp35m-win32.whl", hash = "sha256:85f95aa97a35bdb2f2f7d10ec5bbdac0aeb9dafdaf88e17492da0504de2e6400"},
    {file = "typed_ast-1.4.2-cp35-cp35m-win_amd64.whl", hash = "sha256:9044ef2df88d7f33692ae3f18d3be63dec69c4fb1b5a4a9ac950f9b4ba571606"},
    {file = "typed_ast-1.4.2-cp36-cp36m-macosx_10_9_x86_64.whl", hash = "sha256:c1c876fd795b36126f773db9cbb393f19808edd2637e00fd6caba0e25f2c7b64"},
    {file = "typed_ast-1.4.2-cp36-cp36m-manylinux1_i686.whl", hash = "sha256:5dcfc2e264bd8a1db8b11a892bd1647154ce03eeba94b461effe68790d8b8e07"},
    {file = "typed_ast-1.4.2-cp36-cp36m-manylinux1_x86_64.whl", hash = "sha256:8db0e856712f79c45956da0c9a40ca4246abc3485ae0d7ecc86a20f5e4c09abc"},
    {file = "typed_ast-1.4.2-cp36-cp36m-manylinux2014_aarch64.whl", hash = "sha256:d003156bb6a59cda9050e983441b7fa2487f7800d76bdc065566b7d728b4581a"},
    {file = "typed_ast-1.4.2-cp36-cp36m-win32.whl", hash = "sha256:4c790331247081ea7c632a76d5b2a265e6d325ecd3179d06e9cf8d46d90dd151"},
    {file = "typed_ast-1.4.2-cp36-cp36m-win_amd64.whl", hash = "sha256:d175297e9533d8d37437abc14e8a83cbc68af93cc9c1c59c2c292ec59a0697a3"},
    {file = "typed_ast-1.4.2-cp37-cp37m-macosx_10_9_x86_64.whl", hash = "sha256:cf54cfa843f297991b7388c281cb3855d911137223c6b6d2dd82a47ae5125a41"},
    {file = "typed_ast-1.4.2-cp37-cp37m-manylinux1_i686.whl", hash = "sha256:b4fcdcfa302538f70929eb7b392f536a237cbe2ed9cba88e3bf5027b39f5f77f"},
    {file = "typed_ast-1.4.2-cp37-cp37m-manylinux1_x86_64.whl", hash = "sha256:987f15737aba2ab5f3928c617ccf1ce412e2e321c77ab16ca5a293e7bbffd581"},
    {file = "typed_ast-1.4.2-cp37-cp37m-manylinux2014_aarch64.whl", hash = "sha256:37f48d46d733d57cc70fd5f30572d11ab8ed92da6e6b28e024e4a3edfb456e37"},
    {file = "typed_ast-1.4.2-cp37-cp37m-win32.whl", hash = "sha256:36d829b31ab67d6fcb30e185ec996e1f72b892255a745d3a82138c97d21ed1cd"},
    {file = "typed_ast-1.4.2-cp37-cp37m-win_amd64.whl", hash = "sha256:8368f83e93c7156ccd40e49a783a6a6850ca25b556c0fa0240ed0f659d2fe496"},
    {file = "typed_ast-1.4.2-cp38-cp38-macosx_10_9_x86_64.whl", hash = "sha256:963c80b583b0661918718b095e02303d8078950b26cc00b5e5ea9ababe0de1fc"},
    {file = "typed_ast-1.4.2-cp38-cp38-manylinux1_i686.whl", hash = "sha256:e683e409e5c45d5c9082dc1daf13f6374300806240719f95dc783d1fc942af10"},
    {file = "typed_ast-1.4.2-cp38-cp38-manylinux1_x86_64.whl", hash = "sha256:84aa6223d71012c68d577c83f4e7db50d11d6b1399a9c779046d75e24bed74ea"},
    {file = "typed_ast-1.4.2-cp38-cp38-manylinux2014_aarch64.whl", hash = "sha256:a38878a223bdd37c9709d07cd357bb79f4c760b29210e14ad0fb395294583787"},
    {file = "typed_ast-1.4.2-cp38-cp38-win32.whl", hash = "sha256:a2c927c49f2029291fbabd673d51a2180038f8cd5a5b2f290f78c4516be48be2"},
    {file = "typed_ast-1.4.2-cp38-cp38-win_amd64.whl", hash = "sha256:c0c74e5579af4b977c8b932f40a5464764b2f86681327410aa028a22d2f54937"},
    {file = "typed_ast-1.4.2-cp39-cp39-macosx_10_9_x86_64.whl", hash = "sha256:07d49388d5bf7e863f7fa2f124b1b1d89d8aa0e2f7812faff0a5658c01c59aa1"},
    {file = "typed_ast-1.4.2-cp39-cp39-manylinux1_i686.whl", hash = "sha256:240296b27397e4e37874abb1df2a608a92df85cf3e2a04d0d4d61055c8305ba6"},
    {file = "typed_ast-1.4.2-cp39-cp39-manylinux1_x86_64.whl", hash = "sha256:d746a437cdbca200622385305aedd9aef68e8a645e385cc483bdc5e488f07166"},
    {file = "typed_ast-1.4.2-cp39-cp39-manylinux2014_aarch64.whl", hash = "sha256:14bf1522cdee369e8f5581238edac09150c765ec1cb33615855889cf33dcb92d"},
    {file = "typed_ast-1.4.2-cp39-cp39-win32.whl", hash = "sha256:cc7b98bf58167b7f2db91a4327da24fb93368838eb84a44c472283778fc2446b"},
    {file = "typed_ast-1.4.2-cp39-cp39-win_amd64.whl", hash = "sha256:7147e2a76c75f0f64c4319886e7639e490fee87c9d25cb1d4faef1d8cf83a440"},
    {file = "typed_ast-1.4.2.tar.gz", hash = "sha256:9fc0b3cb5d1720e7141d103cf4819aea239f7d136acf9ee4a69b047b7986175a"},
]
typing-extensions = [
    {file = "typing_extensions-3.7.4.3-py2-none-any.whl", hash = "sha256:dafc7639cde7f1b6e1acc0f457842a83e722ccca8eef5270af2d74792619a89f"},
    {file = "typing_extensions-3.7.4.3-py3-none-any.whl", hash = "sha256:7cb407020f00f7bfc3cb3e7881628838e69d8f3fcab2f64742a5e76b2f841918"},
    {file = "typing_extensions-3.7.4.3.tar.gz", hash = "sha256:99d4073b617d30288f569d3f13d2bd7548c3a7e4c8de87db09a9d29bb3a4a60c"},
]
urllib3 = [
    {file = "urllib3-1.26.3-py2.py3-none-any.whl", hash = "sha256:1b465e494e3e0d8939b50680403e3aedaa2bc434b7d5af64dfd3c958d7f5ae80"},
    {file = "urllib3-1.26.3.tar.gz", hash = "sha256:de3eedaad74a2683334e282005cd8d7f22f4d55fa690a2a1020a416cb0a47e73"},
]
zipp = [
    {file = "zipp-3.4.0-py3-none-any.whl", hash = "sha256:102c24ef8f171fd729d46599845e95c7ab894a4cf45f5de11a44cc7444fb1108"},
    {file = "zipp-3.4.0.tar.gz", hash = "sha256:ed5eee1974372595f9e416cc7bbeeb12335201d8081ca8a0743c954d4446e5cb"},
]<|MERGE_RESOLUTION|>--- conflicted
+++ resolved
@@ -34,10 +34,10 @@
 python-versions = ">=2.7, !=3.0.*, !=3.1.*, !=3.2.*, !=3.3.*"
 
 [package.extras]
-dev = ["coverage[toml] (>=5.0.2)", "hypothesis", "pympler", "pytest (>=4.3.0)", "six", "zope.interface", "furo", "sphinx", "pre-commit"]
 docs = ["furo", "sphinx", "zope.interface"]
 tests = ["coverage[toml] (>=5.0.2)", "hypothesis", "pympler", "pytest (>=4.3.0)", "six", "zope.interface"]
 tests_no_zope = ["coverage[toml] (>=5.0.2)", "hypothesis", "pympler", "pytest (>=4.3.0)", "six"]
+dev = ["coverage[toml] (>=5.0.2)", "hypothesis", "pympler", "pytest (>=4.3.0)", "six", "zope.interface", "furo", "sphinx", "pre-commit"]
 
 [[package]]
 name = "black"
@@ -48,15 +48,15 @@
 python-versions = ">=3.6"
 
 [package.dependencies]
-appdirs = "*"
-click = ">=7.1.2"
+regex = ">=2020.1.8"
 dataclasses = {version = ">=0.6", markers = "python_version < \"3.7\""}
 mypy-extensions = ">=0.4.3"
+typed-ast = ">=1.4.0"
+toml = ">=0.10.1"
+typing-extensions = ">=3.7.4"
 pathspec = ">=0.6,<1"
-regex = ">=2020.1.8"
-toml = ">=0.10.1"
-typed-ast = ">=1.4.0"
-typing-extensions = ">=3.7.4"
+click = ">=7.1.2"
+appdirs = "*"
 
 [package.extras]
 colorama = ["colorama (>=0.4.3)"]
@@ -111,9 +111,9 @@
 python-versions = ">=3.6"
 
 [package.dependencies]
+sqlparse = ">=0.2.2"
+pytz = "*"
 asgiref = ">=3.2.10,<4"
-pytz = "*"
-sqlparse = ">=0.2.2"
 
 [package.extras]
 argon2 = ["argon2-cffi (>=16.1.0)"]
@@ -235,8 +235,8 @@
 
 [package.extras]
 dotenv = ["python-dotenv (>=0.10.4)"]
+typing_extensions = ["typing-extensions (>=3.7.2)"]
 email = ["email-validator (>=1.0.3)"]
-typing_extensions = ["typing-extensions (>=3.7.2)"]
 
 [[package]]
 name = "pyflakes"
@@ -263,15 +263,15 @@
 python-versions = ">=3.6"
 
 [package.dependencies]
+packaging = "*"
+py = ">=1.8.2"
+iniconfig = "*"
+importlib-metadata = {version = ">=0.12", markers = "python_version < \"3.8\""}
+colorama = {version = "*", markers = "sys_platform == \"win32\""}
+attrs = ">=19.2.0"
+toml = "*"
+pluggy = ">=0.12,<1.0.0a1"
 atomicwrites = {version = ">=1.0", markers = "sys_platform == \"win32\""}
-attrs = ">=19.2.0"
-colorama = {version = "*", markers = "sys_platform == \"win32\""}
-importlib-metadata = {version = ">=0.12", markers = "python_version < \"3.8\""}
-iniconfig = "*"
-packaging = "*"
-pluggy = ">=0.12,<1.0.0a1"
-py = ">=1.8.2"
-toml = "*"
 
 [package.extras]
 testing = ["argcomplete", "hypothesis (>=3.56)", "mock", "nose", "requests", "xmlschema"]
@@ -285,8 +285,8 @@
 python-versions = "*"
 
 [package.dependencies]
+python-dotenv = ">=0.9.1"
 pytest = ">=5.0.0"
-python-dotenv = ">=0.9.1"
 
 [[package]]
 name = "python-dotenv"
@@ -328,20 +328,20 @@
 urllib3 = ">=1.10.0"
 
 [package.extras]
+celery = ["celery (>=3)"]
+sqlalchemy = ["sqlalchemy (>=1.2)"]
+rq = ["rq (>=0.6)"]
 aiohttp = ["aiohttp (>=3.5)"]
-beam = ["apache-beam (>=2.12)"]
-bottle = ["bottle (>=0.12.13)"]
-celery = ["celery (>=3)"]
-chalice = ["chalice (>=1.16.0)"]
-django = ["django (>=1.8)"]
-falcon = ["falcon (>=1.4)"]
+pyspark = ["pyspark (>=2.4.4)"]
 flask = ["flask (>=0.11)", "blinker (>=1.1)"]
 pure_eval = ["pure-eval", "executing", "asttokens"]
-pyspark = ["pyspark (>=2.4.4)"]
-rq = ["rq (>=0.6)"]
+django = ["django (>=1.8)"]
+chalice = ["chalice (>=1.16.0)"]
+beam = ["apache-beam (>=2.12)"]
+tornado = ["tornado (>=5)"]
+bottle = ["bottle (>=0.12.13)"]
 sanic = ["sanic (>=0.8)"]
-sqlalchemy = ["sqlalchemy (>=1.2)"]
-tornado = ["tornado (>=5)"]
+falcon = ["falcon (>=1.4)"]
 
 [[package]]
 name = "sqlparse"
@@ -406,11 +406,7 @@
 [metadata]
 lock-version = "1.1"
 python-versions = "^3.6"
-<<<<<<< HEAD
-content-hash = "e44787a0b1f06d9c94df2cf3dc9af18c63dcca4976b9b5eb85c8b5f69fd62a85"
-=======
-content-hash = "894c2f60e8fd1f8b519434c54a4e50e29f100aff525d19c0ec431be43452e010"
->>>>>>> 8e0a3748
+content-hash = "3d02685adcdfd496701df0bc8000a9088471a4f94c1f4e1c798204a635776f5f"
 
 [metadata.files]
 appdirs = [
