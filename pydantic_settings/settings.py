from inspect import getsourcefile
from pathlib import Path
from typing import (
    Callable,
    Dict,
    List,
    Literal,
    Optional,
    Pattern,
    Sequence,
    Tuple,
    Union,
)

import dj_database_url
from django.conf import global_settings, settings
from django.core.management.utils import get_random_secret_key
from pydantic import BaseSettings, DirectoryPath, Field, PyObject, validator
from pydantic.main import BaseModel
from pydantic.networks import EmailStr, IPvAnyAddress
from pydantic.types import FilePath

from .database import DatabaseDsn

DEFAULT_SETTINGS_MODULE_FIELD = Field(
    "pydantic_settings.settings.PydanticSettings", env="DJANGO_SETTINGS_MODULE"
)


class SetUp(BaseSettings):
    settings_module: PyObject = DEFAULT_SETTINGS_MODULE_FIELD
    settings_module_string: str = DEFAULT_SETTINGS_MODULE_FIELD

    def configure(self):
        if not settings.configured:
            settings_dict = {
                key: value
                for key, value in self.settings_module().dict().items()
                if hasattr(global_settings, key) is False
                or value != getattr(global_settings, key)
            }

            if settings_dict["BASE_DIR"] is None:
                base_dir = Path(
                    getsourcefile(SetUp().settings_module)
                    or "pydantic_settings.settings.PydanticSettings"
                ).parent.parent.parent
                settings_dict["BASE_DIR"] = base_dir
            else:
                base_dir = settings_dict["BASE_DIR"]

            base_module = self.settings_module_string.rsplit(".", 2)[0]
            if settings_dict["ROOT_URLCONF"] is None:
                settings_dict["ROOT_URLCONF"] = ".".join([base_module, "urls"])
            if settings_dict.get("WSGI_APPLICATION") is None:
                settings_dict["WSGI_APPLICATION"] = ".".join([base_module, "wsgi"])

            settings.configure(**settings_dict)


class DatabaseSettings(BaseSettings):
    default: Optional[DatabaseDsn] = Field(env="DATABASE_URL")

    @validator("*")
    def format_database_settings(cls, v):
        if v is None:
            return {}

        return dj_database_url.parse(v)


class TemplateBackendModel(BaseModel):
    BACKEND: str
    NAME: Optional[str]
    DIRS: Optional[List[DirectoryPath]]
    APP_DIRS: Optional[bool]
    OPTIONS: Optional[dict]


class CacheBackendModel(BaseModel):
    default: Dict[Literal["BACKEND"], str]


class PydanticSettings(BaseSettings):
    BASE_DIR: Optional[DirectoryPath]

    DEBUG: Optional[bool] = global_settings.DEBUG
    DEBUG_PROPAGATE_EXCEPTIONS: Optional[
        bool
    ] = global_settings.DEBUG_PROPAGATE_EXCEPTIONS
    ADMINS: Optional[List[Tuple[str, EmailStr]]] = global_settings.ADMINS  # type: ignore
    INTERNAL_IPS: Optional[List[IPvAnyAddress]] = global_settings.INTERNAL_IPS  # type: ignore

    # Would be nice to do something like Union[Literal["*"], IPvAnyAddress, AnyUrl], but there are a lot of different
    # options that need to be valid and don't necessarily fit those types.
    ALLOWED_HOSTS: Optional[List[str]] = global_settings.ALLOWED_HOSTS

    # Validate against actual list of valid TZs? https://en.wikipedia.org/wiki/List_of_tz_database_time_zones#List
    TIME_ZONE: Optional[str] = global_settings.TIME_ZONE
    USE_TZ: Optional[bool]

    # Validate LANGUAGE_CODE and LANGUAGES_BIDI against LANGUAGES.
    LANGUAGE_CODE: Optional[str] = global_settings.LANGUAGE_CODE
    LANGUAGES: Optional[List[Tuple[str, str]]] = global_settings.LANGUAGES
    LANGUAGES_BIDI: Optional[List[str]]

    USE_I18N: Optional[bool] = global_settings.USE_I18N
    LOCALE_PATHS: Optional[List[DirectoryPath]] = global_settings.LOCALE_PATHS  # type: ignore
    LANGUAGE_COOKIE_NAME: Optional[str] = global_settings.LANGUAGE_COOKIE_NAME
    LANGUAGE_COOKIE_AGE: Optional[int] = global_settings.LANGUAGE_COOKIE_AGE
    LANGUAGE_COOKIE_DOMAIN: Optional[str] = global_settings.LANGUAGE_COOKIE_DOMAIN
    LANGUAGE_COOKIE_PATH: Optional[str] = global_settings.LANGUAGE_COOKIE_PATH
    LANGUAGE_COOKIE_SECURE: Optional[bool] = global_settings.LANGUAGE_COOKIE_SECURE  # type: ignore
    LANGUAGE_COOKIE_HTTPONLY: Optional[bool] = global_settings.LANGUAGE_COOKIE_HTTPONLY  # type: ignore
    LANGUAGE_COOKIE_SAMESITE: Optional[
        Literal["Lax", "Strict", "None"]
    ] = global_settings.LANGUAGE_COOKIE_SAMESITE  # type: ignore
    USE_L10N: Optional[bool] = global_settings.USE_L10N
    MANAGERS: Optional[List[Tuple[str, EmailStr]]] = global_settings.MANAGERS  # type: ignore
    DEFAULT_CHARSET: Optional[str] = global_settings.DEFAULT_CHARSET
    SERVER_EMAIL: Optional[Union[EmailStr, Literal["root@localhost"]]] = global_settings.SERVER_EMAIL  # type: ignore

    DATABASES: DatabaseSettings = Field({})
    DATABASE_ROUTERS: Optional[List[str]] = global_settings.DATABASE_ROUTERS  # type: ignore
    EMAIL_BACKEND: Optional[str] = global_settings.EMAIL_BACKEND  # type: ignore
    EMAIL_HOST: Optional[str] = global_settings.EMAIL_HOST
    EMAIL_PORT: Optional[int] = global_settings.EMAIL_PORT
    EMAIL_USE_LOCALTIME: Optional[bool] = global_settings.EMAIL_USE_LOCALTIME
    EMAIL_HOST_USER: Optional[str] = global_settings.EMAIL_HOST_USER
    EMAIL_HOST_PASSWORD: Optional[str] = global_settings.EMAIL_HOST_PASSWORD
    EMAIL_USE_TLS: Optional[bool] = global_settings.EMAIL_USE_TLS
    EMAIL_USE_SSL: Optional[bool] = global_settings.EMAIL_USE_SSL
    EMAIL_SSL_CERTFILE: Optional[FilePath] = global_settings.EMAIL_SSL_CERTFILE  # type: ignore
    EMAIL_SSL_KEYFILE: Optional[FilePath] = global_settings.EMAIL_SSL_KEYFILE  # type: ignore
    EMAIL_TIMEOUT: Optional[int] = global_settings.EMAIL_TIMEOUT
    INSTALLED_APPS: Optional[List[str]] = global_settings.INSTALLED_APPS  # type: ignore
    TEMPLATES: Optional[List[TemplateBackendModel]] = global_settings.TEMPLATES  # type: ignore
    FORM_RENDERER: Optional[str] = global_settings.FORM_RENDERER  # type: ignore
    DEFAULT_FROM_EMAIL: Optional[str] = global_settings.DEFAULT_FROM_EMAIL
    EMAIL_SUBJECT_PREFIX: Optional[str] = global_settings.EMAIL_SUBJECT_PREFIX
    APPEND_SLASH: Optional[bool] = global_settings.APPEND_SLASH
    PREPEND_WWW: Optional[bool] = global_settings.PREPEND_WWW
    FORCE_SCRIPT_NAME: Optional[str] = global_settings.FORCE_SCRIPT_NAME
    DISALLOWED_USER_AGENTS: Optional[
        List[Pattern]
    ] = global_settings.DISALLOWED_USER_AGENTS
    ABSOLUTE_URL_OVERRIDES: Optional[
        Dict[str, Callable]
    ] = global_settings.ABSOLUTE_URL_OVERRIDES
    IGNORABLE_404_URLS: Optional[List[Pattern]] = global_settings.IGNORABLE_404_URLS
    SECRET_KEY: str = Field(default_factory=get_random_secret_key)
    DEFAULT_FILE_STORAGE: Optional[str] = global_settings.DEFAULT_FILE_STORAGE  # type: ignore
    MEDIA_ROOT: Optional[str] = global_settings.MEDIA_ROOT
    MEDIA_URL: Optional[str] = global_settings.MEDIA_URL
    STATIC_ROOT: Optional[DirectoryPath] = global_settings.STATIC_ROOT  # type: ignore
    STATIC_URL: Optional[str] = global_settings.STATIC_URL
    FILE_UPLOAD_HANDLERS: Optional[List[str]] = global_settings.FILE_UPLOAD_HANDLERS  # type: ignore
    FILE_UPLOAD_MAX_MEMORY_SIZE: Optional[
        int
    ] = global_settings.FILE_UPLOAD_MAX_MEMORY_SIZE
    DATA_UPLOAD_MAX_MEMORY_SIZE: Optional[
        int
    ] = global_settings.DATA_UPLOAD_MAX_MEMORY_SIZE
    DATA_UPLOAD_MAX_NUMBER_FIELDS: Optional[
        int
    ] = global_settings.DATA_UPLOAD_MAX_NUMBER_FIELDS
    FILE_UPLOAD_TEMP_DIR: Optional[DirectoryPath] = global_settings.FILE_UPLOAD_TEMP_DIR  # type: ignore
    FILE_UPLOAD_PERMISSIONS: Optional[str] = global_settings.FILE_UPLOAD_PERMISSIONS
    FILE_UPLOAD_DIRECTORY_PERMISSIONS: Optional[
        str
    ] = global_settings.FILE_UPLOAD_DIRECTORY_PERMISSIONS  # type: ignore
    FORMAT_MODULE_PATH: Optional[str] = global_settings.FORMAT_MODULE_PATH  # type: ignore
    DATE_FORMAT: Optional[str] = global_settings.DATE_FORMAT
    DATETIME_FORMAT: Optional[str] = global_settings.DATETIME_FORMAT
    TIME_FORMAT: Optional[str] = global_settings.TIME_FORMAT
    YEAR_MONTH_FORMAT: Optional[str] = global_settings.YEAR_MONTH_FORMAT
    MONTH_DAY_FORMAT: Optional[str] = global_settings.MONTH_DAY_FORMAT
    SHORT_DATE_FORMAT: Optional[str] = global_settings.SHORT_DATE_FORMAT
    SHORT_DATETIME_FORMAT: Optional[str] = global_settings.SHORT_DATETIME_FORMAT
    DATE_INPUT_FORMATS: Optional[List[str]] = global_settings.DATE_INPUT_FORMATS
    TIME_INPUT_FORMATS: Optional[List[str]] = global_settings.TIME_INPUT_FORMATS
    DATETIME_INPUT_FORMATS: Optional[List[str]] = global_settings.DATETIME_INPUT_FORMATS
    FIRST_DAY_OF_WEEK: Optional[int] = global_settings.FIRST_DAY_OF_WEEK
    DECIMAL_SEPARATOR: Optional[str] = global_settings.DECIMAL_SEPARATOR
    USE_THOUSAND_SEPARATOR: Optional[bool] = global_settings.USE_THOUSAND_SEPARATOR
    THOUSAND_SEPARATOR: Optional[str] = global_settings.THOUSAND_SEPARATOR
    DEFAULT_TABLESPACE: Optional[str] = global_settings.DEFAULT_TABLESPACE
    DEFAULT_INDEX_TABLESPACE: Optional[str] = global_settings.DEFAULT_INDEX_TABLESPACE
    X_FRAME_OPTIONS: Optional[str] = global_settings.X_FRAME_OPTIONS
    USE_X_FORWARDED_HOST: Optional[bool] = global_settings.USE_X_FORWARDED_HOST
    USE_X_FORWARDED_PORT: Optional[bool] = global_settings.USE_X_FORWARDED_PORT
    WSGI_APPLICATION: Optional[str]
<<<<<<< HEAD
    SECURE_PROXY_SSL_HEADER: Optional[
        Tuple[str, str]
    ] = global_settings.SECURE_PROXY_SSL_HEADER
    DEFAULT_HASHING_ALGORITHM: Optional[
        Literal["sha1", "sha256"]
    ] = global_settings.DEFAULT_HASHING_ALGORITHM  # type: ignore
    MIDDLEWARE: Optional[List[str]] = global_settings.MIDDLEWARE  # type: ignore
    SESSION_CACHE_ALIAS: Optional[str] = global_settings.SESSION_CACHE_ALIAS
    SESSION_COOKIE_NAME: Optional[str] = global_settings.SESSION_COOKIE_NAME
    SESSION_COOKIE_AGE: Optional[int] = global_settings.SESSION_COOKIE_AGE
    SESSION_COOKIE_DOMAIN: Optional[str] = global_settings.SESSION_COOKIE_DOMAIN
    SESSION_COOKIE_SECURE: Optional[bool] = global_settings.SESSION_COOKIE_SECURE
    SESSION_COOKIE_PATH: Optional[str] = global_settings.SESSION_COOKIE_PATH
    SESSION_COOKIE_HTTPONLY: Optional[bool] = global_settings.SESSION_COOKIE_HTTPONLY
    SESSION_COOKIE_SAMESITE: Optional[
        Literal["Lax", "Strict", "None"]
    ] = global_settings.SESSION_COOKIE_SAMESITE  # type: ignore
    SESSION_SAVE_EVERY_REQUEST: Optional[
        bool
    ] = global_settings.SESSION_SAVE_EVERY_REQUEST
    SESSION_EXPIRE_AT_BROWSER_CLOSE: Optional[
        bool
    ] = global_settings.SESSION_EXPIRE_AT_BROWSER_CLOSE
    SESSION_ENGINE: Optional[str] = global_settings.SESSION_ENGINE  # type: ignore
    SESSION_FILE_PATH: Optional[DirectoryPath] = global_settings.SESSION_FILE_PATH  # type: ignore
    SESSION_SERIALIZER: Optional[str] = global_settings.SESSION_SERIALIZER  # type: ignore
    CACHES: Optional[CacheBackendModel] = global_settings.CACHES  # type: ignore
    CACHE_MIDDLEWARE_KEY_PREFIX: Optional[
        str
    ] = global_settings.CACHE_MIDDLEWARE_KEY_PREFIX
    CACHE_MIDDLEWARE_SECONDS: Optional[int] = global_settings.CACHE_MIDDLEWARE_SECONDS
    CACHE_MIDDLEWARE_ALIAS: Optional[str] = global_settings.CACHE_MIDDLEWARE_ALIAS
    AUTH_USER_MODEL: Optional[str] = global_settings.AUTH_USER_MODEL
    AUTHENTICATION_BACKENDS: Optional[
        Sequence[str]
    ] = global_settings.AUTHENTICATION_BACKENDS
    LOGIN_URL: Optional[str] = global_settings.LOGIN_URL
    LOGIN_REDIRECT_URL: Optional[str] = global_settings.LOGIN_REDIRECT_URL
    PASSWORD_RESET_TIMEOUT_DAYS: Optional[
        int
    ] = global_settings.PASSWORD_RESET_TIMEOUT_DAYS
    PASSWORD_RESET_TIMEOUT: Optional[int] = global_settings.PASSWORD_RESET_TIMEOUT  # type: ignore
    PASSWORD_HASHERS: Optional[List[str]] = global_settings.PASSWORD_HASHERS  # type: ignore
    AUTH_PASSWORD_VALIDATORS: Optional[
        List[dict]
    ] = global_settings.AUTH_PASSWORD_VALIDATORS
    SIGNING_BACKEND: Optional[str] = global_settings.SIGNING_BACKEND  # type: ignore
    CSRF_FAILURE_VIEW: Optional[str] = global_settings.CSRF_FAILURE_VIEW  # type: ignore
    CSRF_COOKIE_NAME: Optional[str] = global_settings.CSRF_COOKIE_NAME
    CSRF_COOKIE_AGE: Optional[int] = global_settings.CSRF_COOKIE_AGE
    CSRF_COOKIE_DOMAIN: Optional[str] = global_settings.CSRF_COOKIE_DOMAIN
    CSRF_COOKIE_PATH: Optional[str] = global_settings.CSRF_COOKIE_PATH
    CSRF_COOKIE_SECURE: Optional[bool] = global_settings.CSRF_COOKIE_SECURE
    CSRF_COOKIE_HTTPONLY: Optional[bool] = global_settings.CSRF_COOKIE_HTTPONLY
    CSRF_COOKIE_SAMESITE: Optional[
        Literal["Lax", "Strict", "None"]
    ] = global_settings.CSRF_COOKIE_SAMESITE  # type: ignore
    CSRF_HEADER_NAME: Optional[str] = global_settings.CSRF_HEADER_NAME
    CSRF_TRUSTED_ORIGINS: Optional[List[str]] = global_settings.CSRF_TRUSTED_ORIGINS
    CSRF_USE_SESSIONS: Optional[bool] = global_settings.CSRF_USE_SESSIONS
    MESSAGE_STORAGE: Optional[str] = global_settings.MESSAGE_STORAGE
    LOGGING_CONFIG: Optional[str] = global_settings.LOGGING_CONFIG  # type: ignore
    LOGGING: Optional[dict] = global_settings.LOGGING
    DEFAULT_EXCEPTION_REPORTER: Optional[str] = global_settings.DEFAULT_EXCEPTION_REPORTER  # type: ignore
    DEFAULT_EXCEPTION_REPORTER_FILTER: Optional[
        str
    ] = global_settings.DEFAULT_EXCEPTION_REPORTER_FILTER  # type: ignore
    TEST_RUNNER: Optional[str] = global_settings.TEST_RUNNER  # type: ignore
    TEST_NON_SERIALIZED_APPS: Optional[
        List[str]
    ] = global_settings.TEST_NON_SERIALIZED_APPS
    FIXTURE_DIRS: Optional[List[DirectoryPath]] = global_settings.FIXTURE_DIRS  # type: ignore
    STATICFILES_DIRS: Optional[List[DirectoryPath]] = global_settings.STATICFILES_DIRS  # type: ignore
    STATICFILES_STORAGE: Optional[str] = global_settings.STATICFILES_STORAGE  # type: ignore
    STATICFILES_FINDERS: Optional[
        List[str]
    ] = global_settings.STATICFILES_FINDERS  # type: ignore
    MIGRATION_MODULES: Optional[Dict[str, str]] = global_settings.MIGRATION_MODULES
    SILENCED_SYSTEM_CHECKS: Optional[List[str]] = global_settings.SILENCED_SYSTEM_CHECKS
    SECURE_BROWSER_XSS_FILTER: Optional[
        bool
    ] = global_settings.SECURE_BROWSER_XSS_FILTER
    SECURE_CONTENT_TYPE_NOSNIFF: Optional[
        bool
    ] = global_settings.SECURE_CONTENT_TYPE_NOSNIFF
    SECURE_HSTS_INCLUDE_SUBDOMAINS: Optional[
        bool
    ] = global_settings.SECURE_HSTS_INCLUDE_SUBDOMAINS
    SECURE_HSTS_PRELOAD: Optional[bool] = global_settings.SECURE_HSTS_PRELOAD
    SECURE_HSTS_SECONDS: Optional[int] = global_settings.SECURE_HSTS_SECONDS
    SECURE_REDIRECT_EXEMPT: Optional[List[Pattern]] = global_settings.SECURE_REDIRECT_EXEMPT  # type: ignore
    SECURE_REFERRER_POLICY: Optional[
        Literal[
            "no-referrer",
            "no-referrer-when-downgrade",
            "origin",
            "origin-when-cross-origin",
            "same-origin",
            "strict-origin",
            "strict-origin-when-cross-origin",
            "unsafe-url",
        ]
    ] = global_settings.SECURE_REFERRER_POLICY  # type: ignore
    SECURE_SSL_HOST: Optional[str] = global_settings.SECURE_SSL_HOST
    SECURE_SSL_REDIRECT: Optional[bool] = global_settings.SECURE_SSL_REDIRECT

    ROOT_URLCONF: Optional[str]
    STATIC_URL: Optional[str] = global_settings.STATIC_URL
    USE_I18N: Optional[bool] = global_settings.USE_I18N
    USE_L10N: Optional[bool] = global_settings.USE_L10N
    USE_TZ: Optional[bool] = global_settings.USE_TZ
=======
    DATABASES: Optional[DatabaseSettings] = Field({})
    AUTH_PASSWORD_VALIDATORS: List[Dict[str, str]] = [
        {
            "NAME": "django.contrib.auth.password_validation.UserAttributeSimilarityValidator",
        },
        {
            "NAME": "django.contrib.auth.password_validation.MinimumLengthValidator",
        },
        {
            "NAME": "django.contrib.auth.password_validation.CommonPasswordValidator",
        },
        {
            "NAME": "django.contrib.auth.password_validation.NumericPasswordValidator",
        },
    ]
    LANGUAGE_CODE: str = "en-us"
    TIME_ZONE: str = "UTC"
    USE_I18N: bool = True
    USE_L10N: bool = True
    USE_TZ: bool = True
    STATIC_URL: str = "/static/"
>>>>>>> 86271368

    class Config:
        env_prefix = "DJANGO_"<|MERGE_RESOLUTION|>--- conflicted
+++ resolved
@@ -120,7 +120,7 @@
     DEFAULT_CHARSET: Optional[str] = global_settings.DEFAULT_CHARSET
     SERVER_EMAIL: Optional[Union[EmailStr, Literal["root@localhost"]]] = global_settings.SERVER_EMAIL  # type: ignore
 
-    DATABASES: DatabaseSettings = Field({})
+    DATABASES: Optional[DatabaseSettings] = Field({})
     DATABASE_ROUTERS: Optional[List[str]] = global_settings.DATABASE_ROUTERS  # type: ignore
     EMAIL_BACKEND: Optional[str] = global_settings.EMAIL_BACKEND  # type: ignore
     EMAIL_HOST: Optional[str] = global_settings.EMAIL_HOST
@@ -190,7 +190,6 @@
     USE_X_FORWARDED_HOST: Optional[bool] = global_settings.USE_X_FORWARDED_HOST
     USE_X_FORWARDED_PORT: Optional[bool] = global_settings.USE_X_FORWARDED_PORT
     WSGI_APPLICATION: Optional[str]
-<<<<<<< HEAD
     SECURE_PROXY_SSL_HEADER: Optional[
         Tuple[str, str]
     ] = global_settings.SECURE_PROXY_SSL_HEADER
@@ -302,29 +301,6 @@
     USE_I18N: Optional[bool] = global_settings.USE_I18N
     USE_L10N: Optional[bool] = global_settings.USE_L10N
     USE_TZ: Optional[bool] = global_settings.USE_TZ
-=======
-    DATABASES: Optional[DatabaseSettings] = Field({})
-    AUTH_PASSWORD_VALIDATORS: List[Dict[str, str]] = [
-        {
-            "NAME": "django.contrib.auth.password_validation.UserAttributeSimilarityValidator",
-        },
-        {
-            "NAME": "django.contrib.auth.password_validation.MinimumLengthValidator",
-        },
-        {
-            "NAME": "django.contrib.auth.password_validation.CommonPasswordValidator",
-        },
-        {
-            "NAME": "django.contrib.auth.password_validation.NumericPasswordValidator",
-        },
-    ]
-    LANGUAGE_CODE: str = "en-us"
-    TIME_ZONE: str = "UTC"
-    USE_I18N: bool = True
-    USE_L10N: bool = True
-    USE_TZ: bool = True
-    STATIC_URL: str = "/static/"
->>>>>>> 86271368
 
     class Config:
         env_prefix = "DJANGO_"